--- conflicted
+++ resolved
@@ -6,9 +6,5 @@
 if [ $# -lt 2 ]; then
   $NEKRS_HOME/bin/setup_case --help
 else
-<<<<<<< HEAD
-  ../setup_case.sh $1 $2 --client adios --deployment clustered ${@:3}
-=======
   $NEKRS_HOME/bin/setup_case $SYSTEM $NEKRS_HOME --client adios --deployment clustered ${@:3}
->>>>>>> 2681021a
 fi