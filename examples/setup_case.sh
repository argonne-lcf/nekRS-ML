--- conflicted
+++ resolved
@@ -215,7 +215,6 @@
 }
 
 function build_smartsim() {
-<<<<<<< HEAD
   if [ "${SYSTEM}" == "polaris" ]; then
       export CC=cc
       export CXX=CC
@@ -224,11 +223,8 @@
       export CUDNN_INCLUDE_DIR=$CUDNN_BASE/include/
       export LD_LIBRARY_PATH=$CUDNN_LIBRARY:$LD_LIBRARY_PATH
   fi
-
-=======
   CASE_DIR=$PWD
   cd ../
->>>>>>> f3658e72
   git clone https://github.com/rickybalin/SmartSim.git
   cd SmartSim
   git checkout rollback_aurora
