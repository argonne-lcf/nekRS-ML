--- conflicted
+++ resolved
@@ -555,9 +555,6 @@
   nekData.eface = (int *) nek_ptr("eface");
   nekData.icface = (int *) nek_ptr("icface");
   nekData.comm = MPI_Comm_f2c(*(int *) nek_ptr("nekcomm"));
-<<<<<<< HEAD
-  
-=======
 
   int cht = 0;
   if (nekData.nelv != nekData.nelt && nscal) cht = 1;
@@ -589,7 +586,6 @@
     }
   }
 
->>>>>>> ea67c182
   int isTMesh = 0;
   nekData.NboundaryID  = (*nek_nbid_ptr)(&isTMesh);
   isTMesh = 1;
@@ -733,12 +729,8 @@
 
 long long nek_set_glo_num(int nx, int isTMesh) {
   return (*nek_set_vert_ptr)(&nx, &isTMesh);
-<<<<<<< HEAD
-=======
 }
 
 void nek_dssum(dfloat *u) {
-   
   (*nek_dssum_ptr)(u);
->>>>>>> ea67c182
 }