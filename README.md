```
███    ██ ███████ ██   ██ ██████  ███████
████   ██ ██      ██  ██  ██   ██ ██     
██ ██  ██ █████   █████   ██████  ███████
██  ██ ██ ██      ██  ██  ██   ██      ██
██   ████ ███████ ██   ██ ██   ██ ███████ 
(c) 2019-2024 UCHICAGO ARGONNE, LLC
```

[![License](https://img.shields.io/badge/License-BSD%203--Clause-orange.svg)](https://opensource.org/licenses/BSD-3-Clause)

nekRS-ML is a fork of the ALCF managed [nekRS v24](https://github.com/argonne-lcf/nekRS) computational fluid dynamics (CFD) solver augmented to provides examples and capabilities for AI-enabled CFD research on HPC systems. 
It is meant to be a sandbox showcasing ways in which ML methods and *in-situ* workflows can be used to integrate AI with traditional CFD simulations on HPC systems.

Some key functionalities of nekRS-ML are:

* Graph neural network (GNN) modeling: 
  * [Dist-GNN](./3rd_party/dist-gnn/) is a scalable and consistent GNN for mesh-modeling of dynamical systems on very large graphs. It relies on tailored neural message passing layers and loss constructions to guarantee arithmetic consistency on domain-decomposed graphs partitioned similarly to a CFD mesh. It can be used to perform both time dependent modeling (e.g., advance the solution field) and time independent modeling (e.g., predict a flow quantity from another). For detailed information on the Dist-GNN model, please see the following [paper](https://ieeexplore.ieee.org/abstract/document/10820662).
  * [SR-GNN](./3rd_party/sr-gnn/) is a GNN for mesh-based, three-dimensional super-resolution of fluid flows. The SR-GNN model operates on individual elements (and their small neighborhood if set up as such), but not on the full mesh/graph of the domain, thus unlike the Dist-GNN model this one is local in nature. SR-GNN is comprised of coarse- and fine-scale message passing layers for multi-scale modeling. For detailed information on the SR-GNN model, please see the following [paper](https://www.sciencedirect.com/science/article/abs/pii/S0045782525003445).
* [Conversion tools for mesh-based distributed GNN modeling](./src/plugins/gnn.hpp): NekRS-ML provides a GNN plugin capable of extracting the necessary information from nekRS to contruct the partitioned graph needed by Dist-GNN. The same GNN plugin and the [trajectory generation plugin](./src/plugins/trajGen.hpp) can be used to extract the field information from nekRS to produce training data for the Dist-GNN. The GNN and trajectory generation plugins can create graphs and the respective training data from p-coarsened nekRS meshes to enable development of surrogates on coarser discretizations.  
* [Data streaming with ADIOS2](./src/plugins/adiosStreamer.hpp): nekRS v24 comes with ADIOS2 for I/O, thus nekRS-ML expands the usage of ADIOS2 to enable data streaming between nekRS and GNN training, enabling online (or *in-situ*) training/fine-tuning of the ML models.  
* [In-memory data staging with SmartSim](./src/plugins/smartRedis.hpp): nekRS-ML can also be linked to the [SmartRedis](https://github.com/CrayLabs/SmartRedis) library, which when coupled with a [SmartSim](https://github.com/CrayLabs/SmartSim) workflow enables online training and inference with in-memory data-staging. 

### Progression of AI-enabled examples

nekRS-ML hosts a series of AI-enabled examples listed below in order of complexity to provide a smooth learning progression. 
Users can find more details on each of the examples in the  README files contained within the respective directories. 

* [tgv_gnn_offline](./examples/tgv_gnn_offline/): Offline training pipeline to generate data and perform time independent training of the Dist-GNN model.
* [tgv_gnn_offline_fine_mesh](./examples/tgv_gnn_offline_fine_mesh/): Offline training pipeline to generate data and perform time independent training of the Dist-GNN model on a p-coarsened grid relative to the one used by the nekRS simulation.
* [tgv_gnn_traj_offline](./examples/tgv_gnn_traj_offline/): Offline training pipeline to generate data and perform time dependent training of the Dist-GNN model.
<<<<<<< HEAD
* [tuurbChannel_srgnn](./examples/turbChannel_srgnn/): Offline training pipeline to generate data, perform training, and evaluate the model through inference with the SR-GNN model. 
* [turbChannel_wallModel_ML](./examples/turbChannel_wallModel_ML/): Online training and inference workflows of a data-driven wall shear stress model for LES applied to a turbulent channel flow at a friction Reynolds number of 950. 
=======
* [turbChannel_wallModel_ML](./examples/turbChannel_wallModel_ML/): Online training and inference workflows of a data-driven wall shear stress model for LES applied to a turbulent channel flow at a friction Reynolds number of 950. This example is an extension to [turbChannel_wallModel](./examples/turbChannel_wallModel/), which uses an algebraic equilibrium wall model (no ML).
>>>>>>> 04bf0350
* [tgv_gnn_online](./examples/tgv_gnn_online/): Online training workflow using SmartSim to cuncurrently generate data and perform time independent training of the Dist-GNN model.
* [tgv_gnn_traj_online](./examples/tgv_gnn_traj_online/): Online training workflow using SmartSim to cuncurrently generate data and perform time dependent training of the Dist-GNN model.
* [tgv_gnn_traj_online_adios](./examples/tgv_gnn_traj_online_adios/): Online training workflow using ADIOS2 to cuncurrently generate data and perform time dependent training of the Dist-GNN model.
* [shooting_workflow_smartredis](./examples/shooting_workflow_smartredis/): Online training workflow using SmartSim to shoot the nekRS solution forward in time leveraging the Dist-GNN model.
* [shooting_workflow_adios](./examples/shooting_workflow_adios/): Online training workflow using ADIOS2 to shoot the nekRS solution forward in time leveraging the Dist-GNN model.


## Build Instructions

Requirements:
* Linux, Mac OS X (Microsoft WSL and Windows is not supported) 
* GNU/oneAPI/NVHPC/ROCm compilers (C++17/C99 compatible)
* MPI-3.1 or later
* CMake version 3.21 or later 

Optional requirements:
* PyTorch and PyTorch Geometric (for the examples using the GNN)
* SmartSim and SmartRedis (for the examples using SmartSim as a workflow driver)

To build nekRS and the required dependencoes, first clone our GitHub repository:

```sh
https://github.com/argonne-lcf/nekRS-ML.git
```

The `main` (default) branch always points to the latest stable version of the code. 
Other branches available in the repository should be considered experimental. 

Then, simply execute one of the build scripts contained in the reposotory. 
The HPC systems currently supported are:
* [Polaris](https://docs.alcf.anl.gov/polaris/) @ Argonne LCF
* [Aurora](https://docs.alcf.anl.gov/aurora/) @ Argonne LCF
* [Crux](https://docs.alcf.anl.gov/crux/) @ Argonne LCF (limited support for ML-enabled exampels)

For example, to build nekRS-ML on Aurora without the SmartRedis client, execute from a compute node

```sh
./BuildMeOnAurora
```

If istead the SmartRedis client is desired, execute

```sh
ENABLE_SMARTREDIS=ON ./BuildMeOnAurora
```

If a build script for a specific HPC system is not available, please submit an issue or feel free to contribute a PR (see below for details on both).


## Running the AI-enabled Examples

To run any of the AI-enabled examples listed above, simply `cd` to the example directory of interest and **from a compute node** execute

```sh
./gen_run_script <system_name> </path/to/nekRS>
```

or

```sh
./gen_run_script <system_name> </path/to/nekRS> -v </path/to/venv/bin/activate>
```

if you have the necessary packages already installed in a Python virtual environment. 
For more information on all the options available to configure the `gen_run_script` scripts, run `./gen_run_script -h`.

The case setup script will produce a `run.sh` script specifically tailored to the desired system and using the desired nekRS install directory. 

Finally, the examples are run **from the compute nodes** executing

```sh
./run.sh
```

## Documentation 
For documentation on the nekRS solver, see the [readthedocs page](https://nekrs.readthedocs.io/en/latest/). Please note these pages are a work in progress. For documentation on the specific nekRS-ML examples, we encourage users to follow the README files within each example directory.

## Discussion Group
For nekRS specific questions, please visit the [GitHub Discussions](https://github.com/Nek5000/nekRS/discussions). Here nekRS developers help, find solutions, share ideas, and follow discussions.

## Contributing
Our project is hosted on [GitHub](https://github.com/argonne-lcf/nekRS-ML). To learn how to contribute, see `CONTRIBUTING.md`.

## Reporting Bugs
All bugs are reported and tracked through [Issues](https://github.com/argonne-lcf/nekRS-ML/issues). If you are having trouble installing the code or getting your case to run properly, please submit an issue.

## License
nekRS is released under the BSD 3-clause license (see `LICENSE` file). 
All new contributions must be made under the BSD 3-clause license.

## Acknowledgment
This research was supported by the Exascale Computing Project (17-SC-20-SC), 
a joint project of the U.S. Department of Energy's Office of Science and National Nuclear Security 
Administration, responsible for delivering a capable exascale ecosystem, including software, 
applications, and hardware technology, to support the nation's exascale computing imperative.<|MERGE_RESOLUTION|>--- conflicted
+++ resolved
@@ -29,12 +29,8 @@
 * [tgv_gnn_offline](./examples/tgv_gnn_offline/): Offline training pipeline to generate data and perform time independent training of the Dist-GNN model.
 * [tgv_gnn_offline_fine_mesh](./examples/tgv_gnn_offline_fine_mesh/): Offline training pipeline to generate data and perform time independent training of the Dist-GNN model on a p-coarsened grid relative to the one used by the nekRS simulation.
 * [tgv_gnn_traj_offline](./examples/tgv_gnn_traj_offline/): Offline training pipeline to generate data and perform time dependent training of the Dist-GNN model.
-<<<<<<< HEAD
 * [tuurbChannel_srgnn](./examples/turbChannel_srgnn/): Offline training pipeline to generate data, perform training, and evaluate the model through inference with the SR-GNN model. 
-* [turbChannel_wallModel_ML](./examples/turbChannel_wallModel_ML/): Online training and inference workflows of a data-driven wall shear stress model for LES applied to a turbulent channel flow at a friction Reynolds number of 950. 
-=======
 * [turbChannel_wallModel_ML](./examples/turbChannel_wallModel_ML/): Online training and inference workflows of a data-driven wall shear stress model for LES applied to a turbulent channel flow at a friction Reynolds number of 950. This example is an extension to [turbChannel_wallModel](./examples/turbChannel_wallModel/), which uses an algebraic equilibrium wall model (no ML).
->>>>>>> 04bf0350
 * [tgv_gnn_online](./examples/tgv_gnn_online/): Online training workflow using SmartSim to cuncurrently generate data and perform time independent training of the Dist-GNN model.
 * [tgv_gnn_traj_online](./examples/tgv_gnn_traj_online/): Online training workflow using SmartSim to cuncurrently generate data and perform time dependent training of the Dist-GNN model.
 * [tgv_gnn_traj_online_adios](./examples/tgv_gnn_traj_online_adios/): Online training workflow using ADIOS2 to cuncurrently generate data and perform time dependent training of the Dist-GNN model.
